--- conflicted
+++ resolved
@@ -860,12 +860,6 @@
           setSectionOrder(DEFAULT_SECTION_ORDER);
         }
       } catch (e) {
-<<<<<<< HEAD
-=======
-        console.log('Could not load section order:', e?.message || e);
-        // Fallback to default order on error
-        setSectionOrder(DEFAULT_SECTION_ORDER);
->>>>>>> ed6baa62
       }
     };
     loadSectionOrder();
