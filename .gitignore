--- conflicted
+++ resolved
@@ -2,8 +2,4 @@
 /f1-fastf1
 /scripts
 /.vscode
-<<<<<<< HEAD
-/cs2
-=======
-/backend/node_modules
->>>>>>> ed6baa62
+/cs2